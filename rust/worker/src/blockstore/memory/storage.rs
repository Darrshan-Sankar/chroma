use crate::{
    blockstore::key::{CompositeKey, KeyWrapper},
    errors::ChromaError,
    segment::DataRecord,
};
use arrow::array::Int32Array;
use parking_lot::RwLock;
use roaring::RoaringBitmap;
use std::{collections::HashMap, sync::Arc};

pub(crate) trait Writeable {
    fn write_to_storage(prefix: &str, key: KeyWrapper, value: Self, storage: &StorageBuilder);
    fn remove_from_storage(prefix: &str, key: KeyWrapper, storage: &StorageBuilder);
}

pub(crate) trait Readable<'referred_data>: Sized {
    fn read_from_storage(
        prefix: &str,
        key: KeyWrapper,
        storage: &'referred_data Storage,
    ) -> Option<Self>;

    fn get_by_prefix_from_storage(
        prefix: &str,
        storage: &'referred_data Storage,
    ) -> Vec<(&'referred_data CompositeKey, Self)>;

    fn read_gt_from_storage(
        prefix: &str,
        key: KeyWrapper,
        storage: &'referred_data Storage,
    ) -> Vec<(&'referred_data CompositeKey, Self)>;

    fn read_gte_from_storage(
        prefix: &str,
        key: KeyWrapper,
        storage: &'referred_data Storage,
    ) -> Vec<(&'referred_data CompositeKey, Self)>;

    fn read_lt_from_storage(
        prefix: &str,
        key: KeyWrapper,
        storage: &'referred_data Storage,
    ) -> Vec<(&'referred_data CompositeKey, Self)>;

    fn read_lte_from_storage(
        prefix: &str,
        key: KeyWrapper,
        storage: &'referred_data Storage,
    ) -> Vec<(&'referred_data CompositeKey, Self)>;

    fn count(storage: &Storage) -> Result<usize, Box<dyn ChromaError>>;
}

impl Writeable for &str {
    fn write_to_storage(prefix: &str, key: KeyWrapper, value: Self, storage: &StorageBuilder) {
        storage
            .string_value_storage
            .write()
            .as_mut()
            .unwrap()
            .insert(
                CompositeKey {
                    prefix: prefix.to_string(),
                    key,
                },
                value.to_string(),
            );
    }

    fn remove_from_storage(prefix: &str, key: KeyWrapper, storage: &StorageBuilder) {
        storage
            .string_value_storage
            .write()
            .as_mut()
            .unwrap()
            .remove(&CompositeKey {
                prefix: prefix.to_string(),
                key,
            });
    }
}

impl<'referred_data> Readable<'referred_data> for &'referred_data str {
    fn read_from_storage(
        prefix: &str,
        key: KeyWrapper,
        storage: &'referred_data Storage,
    ) -> Option<Self> {
        storage
            .string_value_storage
            .get(&CompositeKey {
                prefix: prefix.to_string(),
                key,
            })
            .map(|s| s.as_str())
    }

    fn get_by_prefix_from_storage(
        prefix: &str,
        storage: &'referred_data Storage,
    ) -> Vec<(&'referred_data CompositeKey, Self)> {
        storage
            .string_value_storage
            .iter()
            .filter(|(k, _)| k.prefix == prefix)
            .map(|(k, v)| (k, v.as_str()))
            .collect()
    }

    fn read_gt_from_storage(
        prefix: &str,
        key: KeyWrapper,
        storage: &'referred_data Storage,
    ) -> Vec<(&'referred_data CompositeKey, Self)> {
        storage
            .string_value_storage
            .iter()
            .filter(|(k, _)| k.prefix == prefix && k.key > key)
            .map(|(k, v)| (k, v.as_str()))
            .collect()
    }

    fn read_gte_from_storage(
        prefix: &str,
        key: KeyWrapper,
        storage: &'referred_data Storage,
    ) -> Vec<(&'referred_data CompositeKey, Self)> {
        storage
            .string_value_storage
            .iter()
            .filter(|(k, _)| k.prefix == prefix && k.key >= key)
            .map(|(k, v)| (k, v.as_str()))
            .collect()
    }

    fn read_lt_from_storage(
        prefix: &str,
        key: KeyWrapper,
        storage: &'referred_data Storage,
    ) -> Vec<(&'referred_data CompositeKey, Self)> {
        storage
            .string_value_storage
            .iter()
            .filter(|(k, _)| k.prefix == prefix && k.key < key)
            .map(|(k, v)| (k, v.as_str()))
            .collect()
    }

    fn read_lte_from_storage(
        prefix: &str,
        key: KeyWrapper,
        storage: &'referred_data Storage,
    ) -> Vec<(&'referred_data CompositeKey, Self)> {
        storage
            .string_value_storage
            .iter()
            .filter(|(k, _)| k.prefix == prefix && k.key <= key)
            .map(|(k, v)| (k, v.as_str()))
            .collect()
    }

    fn count(storage: &Storage) -> Result<usize, Box<dyn ChromaError>> {
        Ok(storage.string_value_storage.iter().len())
    }
}

// TODO: remove this and make this all use a unified storage so we don't have two impls
impl Writeable for &Int32Array {
    fn write_to_storage(prefix: &str, key: KeyWrapper, value: Self, storage: &StorageBuilder) {
        storage
            .int32_array_storage
            .write()
            .as_mut()
            .unwrap()
            .insert(
                CompositeKey {
                    prefix: prefix.to_string(),
                    key: key.clone(),
                },
                value.clone(),
            );
    }

    fn remove_from_storage(prefix: &str, key: KeyWrapper, storage: &StorageBuilder) {
        storage
            .int32_array_storage
            .write()
            .as_mut()
            .unwrap()
            .remove(&CompositeKey {
                prefix: prefix.to_string(),
                key,
            });
    }
}

impl<'referred_data> Readable<'referred_data> for Int32Array {
    fn read_from_storage(prefix: &str, key: KeyWrapper, storage: &Storage) -> Option<Self> {
        storage
            .int32_array_storage
            .get(&CompositeKey {
                prefix: prefix.to_string(),
                key,
            })
            .map(|a| a.clone())
    }

    fn get_by_prefix_from_storage(
        prefix: &str,
        storage: &'referred_data Storage,
    ) -> Vec<(&'referred_data CompositeKey, Self)> {
        storage
            .int32_array_storage
            .iter()
            .filter(|(k, _)| k.prefix == prefix)
            .map(|(k, v)| (k, v.clone()))
            .collect()
    }

    fn read_gt_from_storage(
        prefix: &str,
        key: KeyWrapper,
        storage: &'referred_data Storage,
    ) -> Vec<(&'referred_data CompositeKey, Self)> {
        storage
            .int32_array_storage
            .iter()
            .filter(|(k, _)| k.prefix == prefix && k.key > key)
            .map(|(k, v)| (k, v.clone()))
            .collect()
    }

    fn read_gte_from_storage(
        prefix: &str,
        key: KeyWrapper,
        storage: &'referred_data Storage,
    ) -> Vec<(&'referred_data CompositeKey, Self)> {
        storage
            .int32_array_storage
            .iter()
            .filter(|(k, _)| k.prefix == prefix && k.key >= key)
            .map(|(k, v)| (k, v.clone()))
            .collect()
    }

    fn read_lt_from_storage(
        prefix: &str,
        key: KeyWrapper,
        storage: &'referred_data Storage,
    ) -> Vec<(&'referred_data CompositeKey, Self)> {
        storage
            .int32_array_storage
            .iter()
            .filter(|(k, _)| k.prefix == prefix && k.key < key)
            .map(|(k, v)| (k, v.clone()))
            .collect()
    }

    fn read_lte_from_storage(
        prefix: &str,
        key: KeyWrapper,
        storage: &'referred_data Storage,
    ) -> Vec<(&'referred_data CompositeKey, Self)> {
        storage
            .int32_array_storage
            .iter()
            .filter(|(k, _)| k.prefix == prefix && k.key <= key)
            .map(|(k, v)| (k, v.clone()))
            .collect()
    }

    fn count(storage: &Storage) -> Result<usize, Box<dyn ChromaError>> {
        Ok(storage.int32_array_storage.iter().len())
    }
}

impl Writeable for &RoaringBitmap {
    fn write_to_storage(prefix: &str, key: KeyWrapper, value: Self, storage: &StorageBuilder) {
        storage
            .roaring_bitmap_storage
            .write()
            .as_mut()
            .unwrap()
            .insert(
                CompositeKey {
                    prefix: prefix.to_string(),
                    key: key.clone(),
                },
                value.clone(),
            );
    }

    fn remove_from_storage(prefix: &str, key: KeyWrapper, storage: &StorageBuilder) {
        storage
            .roaring_bitmap_storage
            .write()
            .as_mut()
            .unwrap()
            .remove(&CompositeKey {
                prefix: prefix.to_string(),
                key,
            });
    }
}

impl<'referred_data> Readable<'referred_data> for RoaringBitmap {
    fn read_from_storage(prefix: &str, key: KeyWrapper, storage: &Storage) -> Option<Self> {
        storage
            .roaring_bitmap_storage
            .get(&CompositeKey {
                prefix: prefix.to_string(),
                key,
            })
            .map(|a| a.clone())
    }

    fn get_by_prefix_from_storage(
        prefix: &str,
        storage: &'referred_data Storage,
    ) -> Vec<(&'referred_data CompositeKey, Self)> {
        storage
            .roaring_bitmap_storage
            .iter()
            .filter(|(k, _)| k.prefix == prefix)
            .map(|(k, v)| (k, v.clone()))
            .collect()
    }

    fn read_gt_from_storage(
        prefix: &str,
        key: KeyWrapper,
        storage: &'referred_data Storage,
    ) -> Vec<(&'referred_data CompositeKey, Self)> {
        storage
            .roaring_bitmap_storage
            .iter()
            .filter(|(k, _)| k.prefix == prefix && k.key > key)
            .map(|(k, v)| (k, v.clone()))
            .collect()
    }

    fn read_gte_from_storage(
        prefix: &str,
        key: KeyWrapper,
        storage: &'referred_data Storage,
    ) -> Vec<(&'referred_data CompositeKey, Self)> {
        storage
            .roaring_bitmap_storage
            .iter()
            .filter(|(k, _)| k.prefix == prefix && k.key >= key)
            .map(|(k, v)| (k, v.clone()))
            .collect()
    }

    fn read_lt_from_storage(
        prefix: &str,
        key: KeyWrapper,
        storage: &'referred_data Storage,
    ) -> Vec<(&'referred_data CompositeKey, Self)> {
        storage
            .roaring_bitmap_storage
            .iter()
            .filter(|(k, _)| k.prefix == prefix && k.key < key)
            .map(|(k, v)| (k, v.clone()))
            .collect()
    }

    fn read_lte_from_storage(
        prefix: &str,
        key: KeyWrapper,
        storage: &'referred_data Storage,
    ) -> Vec<(&'referred_data CompositeKey, Self)> {
        storage
            .roaring_bitmap_storage
            .iter()
            .filter(|(k, _)| k.prefix == prefix && k.key <= key)
            .map(|(k, v)| (k, v.clone()))
            .collect()
    }

    fn count(storage: &Storage) -> Result<usize, Box<dyn ChromaError>> {
        Ok(storage.roaring_bitmap_storage.iter().len())
    }
}

impl Writeable for u32 {
    fn write_to_storage(prefix: &str, key: KeyWrapper, value: Self, storage: &StorageBuilder) {
        storage.u32_storage.write().as_mut().unwrap().insert(
            CompositeKey {
                prefix: prefix.to_string(),
                key: key.clone(),
            },
            value,
        );
    }

    fn remove_from_storage(prefix: &str, key: KeyWrapper, storage: &StorageBuilder) {
        storage
            .u32_storage
            .write()
            .as_mut()
            .unwrap()
            .remove(&CompositeKey {
                prefix: prefix.to_string(),
                key,
            });
    }
}

impl<'referred_data> Readable<'referred_data> for u32 {
    fn read_from_storage(prefix: &str, key: KeyWrapper, storage: &Storage) -> Option<Self> {
        storage
            .u32_storage
            .get(&CompositeKey {
                prefix: prefix.to_string(),
                key,
            })
            .map(|a| *a)
    }

    fn get_by_prefix_from_storage(
        prefix: &str,
        storage: &'referred_data Storage,
    ) -> Vec<(&'referred_data CompositeKey, Self)> {
        storage
            .u32_storage
            .iter()
            .filter(|(k, _)| k.prefix == prefix)
            .map(|(k, v)| (k, *v))
            .collect()
    }

    fn read_gt_from_storage(
        prefix: &str,
        key: KeyWrapper,
        storage: &'referred_data Storage,
    ) -> Vec<(&'referred_data CompositeKey, Self)> {
        storage
            .u32_storage
            .iter()
            .filter(|(k, _)| k.prefix == prefix && k.key > key)
            .map(|(k, v)| (k, *v))
            .collect()
    }

    fn read_gte_from_storage(
        prefix: &str,
        key: KeyWrapper,
        storage: &'referred_data Storage,
    ) -> Vec<(&'referred_data CompositeKey, Self)> {
        storage
            .u32_storage
            .iter()
            .filter(|(k, _)| k.prefix == prefix && k.key >= key)
            .map(|(k, v)| (k, v.clone()))
            .collect()
    }

    fn read_lt_from_storage(
        prefix: &str,
        key: KeyWrapper,
        storage: &'referred_data Storage,
    ) -> Vec<(&'referred_data CompositeKey, Self)> {
        storage
            .u32_storage
            .iter()
            .filter(|(k, _)| k.prefix == prefix && k.key < key)
            .map(|(k, v)| (k, v.clone()))
            .collect()
    }

    fn read_lte_from_storage(
        prefix: &str,
        key: KeyWrapper,
        storage: &'referred_data Storage,
    ) -> Vec<(&'referred_data CompositeKey, Self)> {
        storage
            .u32_storage
            .iter()
            .filter(|(k, _)| k.prefix == prefix && k.key <= key)
            .map(|(k, v)| (k, v.clone()))
            .collect()
    }

    fn count(storage: &Storage) -> Result<usize, Box<dyn ChromaError>> {
        Ok(storage.u32_storage.iter().len())
    }
}

impl Writeable for &DataRecord<'_> {
    fn write_to_storage(prefix: &str, key: KeyWrapper, value: Self, storage: &StorageBuilder) {
        storage
            .data_record_id_storage
            .write()
            .as_mut()
            .unwrap()
            .insert(
                CompositeKey {
                    prefix: prefix.to_string(),
                    key: key.clone(),
                },
                value.id.to_string(),
            );
        storage
            .data_record_embedding_storage
            .write()
            .as_mut()
            .unwrap()
            .insert(
                CompositeKey {
                    prefix: prefix.to_string(),
                    key,
                },
                value.embedding.to_vec(),
            );
    }

    fn remove_from_storage(prefix: &str, key: KeyWrapper, storage: &StorageBuilder) {
        storage
            .data_record_id_storage
            .write()
            .as_mut()
            .unwrap()
            .remove(&CompositeKey {
                prefix: prefix.to_string(),
                key: key.clone(),
            });
        storage
            .data_record_embedding_storage
            .write()
            .as_mut()
            .unwrap()
            .remove(&CompositeKey {
                prefix: prefix.to_string(),
                key,
            });
    }
}

impl<'referred_data> Readable<'referred_data> for DataRecord<'referred_data> {
    fn read_from_storage(
        prefix: &str,
        key: KeyWrapper,
        storage: &'referred_data Storage,
    ) -> Option<Self> {
        let id = storage.data_record_id_storage.get(&CompositeKey {
            prefix: prefix.to_string(),
            key: key.clone(),
        });
        let embedding = storage.data_record_embedding_storage.get(&CompositeKey {
            prefix: prefix.to_string(),
            key,
        });
        // TODO: don't unwrap
        Some(DataRecord {
            id: &id.unwrap(),
            embedding: &embedding.unwrap(),
            metadata: None,
            document: None,
        })
    }

    fn get_by_prefix_from_storage(
        prefix: &str,
        storage: &'referred_data Storage,
    ) -> Vec<(&'referred_data CompositeKey, Self)> {
        storage
            .data_record_id_storage
            .iter()
            .filter(|(k, _)| k.prefix == prefix)
            .map(|(k, v)| {
                let embedding = storage.data_record_embedding_storage.get(k).unwrap();
                let id = v;
                (
                    k,
                    DataRecord {
                        id,
                        embedding,
                        metadata: None,
                        document: None,
                    },
                )
            })
            .collect()
    }

    fn read_gt_from_storage(
        prefix: &str,
        key: KeyWrapper,
        storage: &'referred_data Storage,
    ) -> Vec<(&'referred_data CompositeKey, Self)> {
        storage
            .data_record_id_storage
            .iter()
            .filter(|(k, _)| k.prefix == prefix && k.key > key)
            .map(|(k, v)| {
                let embedding = storage.data_record_embedding_storage.get(k).unwrap();
                let id = v;
                (
                    k,
                    DataRecord {
                        id,
                        embedding,
                        metadata: None,
                        document: None,
                    },
                )
            })
            .collect()
    }

    fn read_gte_from_storage(
        prefix: &str,
        key: KeyWrapper,
        storage: &'referred_data Storage,
    ) -> Vec<(&'referred_data CompositeKey, Self)> {
        storage
            .data_record_id_storage
            .iter()
            .filter(|(k, _)| k.prefix == prefix && k.key >= key)
            .map(|(k, v)| {
                let embedding = storage.data_record_embedding_storage.get(k).unwrap();
                let id = v;
                (
                    k,
                    DataRecord {
                        id,
                        embedding,
                        metadata: None,
                        document: None,
                    },
                )
            })
            .collect()
    }

    fn read_lt_from_storage(
        prefix: &str,
        key: KeyWrapper,
        storage: &'referred_data Storage,
    ) -> Vec<(&'referred_data CompositeKey, Self)> {
        storage
            .data_record_id_storage
            .iter()
            .filter(|(k, _)| k.prefix == prefix && k.key < key)
            .map(|(k, v)| {
                let embedding = storage.data_record_embedding_storage.get(k).unwrap();
                let id = v;
                (
                    k,
                    DataRecord {
                        id,
                        embedding,
                        metadata: None,
                        document: None,
                    },
                )
            })
            .collect()
    }

    fn read_lte_from_storage(
        prefix: &str,
        key: KeyWrapper,
        storage: &'referred_data Storage,
    ) -> Vec<(&'referred_data CompositeKey, Self)> {
        storage
            .data_record_id_storage
            .iter()
            .filter(|(k, _)| k.prefix == prefix && k.key <= key)
            .map(|(k, v)| {
                let embedding = storage.data_record_embedding_storage.get(k).unwrap();
                let id = v;
                (
                    k,
                    DataRecord {
                        id,
                        embedding,
                        metadata: None,
                        document: None,
                    },
                )
            })
            .collect()
    }

<<<<<<< HEAD
=======
    fn count(storage: &Storage) -> Result<usize, Box<dyn ChromaError>> {
        Ok(storage.data_record_id_storage.iter().len())
    }
}

>>>>>>> 292595c5
#[derive(Clone)]
pub(crate) struct StorageBuilder {
    // String Value
    string_value_storage: Arc<RwLock<Option<HashMap<CompositeKey, String>>>>,
    // u32 Value
    u32_storage: Arc<RwLock<Option<HashMap<CompositeKey, u32>>>>,
    // Roaring Bitmap Value
    roaring_bitmap_storage: Arc<RwLock<Option<HashMap<CompositeKey, RoaringBitmap>>>>,
    // Int32 Array Value
    int32_array_storage: Arc<RwLock<Option<HashMap<CompositeKey, Int32Array>>>>,
    // Data Record Fields
    data_record_id_storage: Arc<RwLock<Option<HashMap<CompositeKey, String>>>>,
    data_record_embedding_storage: Arc<RwLock<Option<HashMap<CompositeKey, Vec<f32>>>>>,
    pub(super) id: uuid::Uuid,
}

#[derive(Clone)]
pub(crate) struct Storage {
    // String Value
    string_value_storage: Arc<HashMap<CompositeKey, String>>,
    // // u32 Value
    u32_storage: Arc<HashMap<CompositeKey, u32>>,
    // // Roaring Bitmap Value
    roaring_bitmap_storage: Arc<HashMap<CompositeKey, RoaringBitmap>>,
    // // Int32 Array Value
    int32_array_storage: Arc<HashMap<CompositeKey, Int32Array>>,
    // Data Record Fields
    data_record_id_storage: Arc<HashMap<CompositeKey, String>>,
    data_record_embedding_storage: Arc<HashMap<CompositeKey, Vec<f32>>>,
    pub(super) id: uuid::Uuid,
}

#[derive(Clone)]
pub(crate) struct StorageManager {
    read_cache: Arc<RwLock<HashMap<uuid::Uuid, Storage>>>,
    write_cache: Arc<RwLock<HashMap<uuid::Uuid, StorageBuilder>>>,
}

impl StorageManager {
    pub(super) fn new() -> Self {
        Self {
            read_cache: Arc::new(RwLock::new(HashMap::new())),
            write_cache: Arc::new(RwLock::new(HashMap::new())),
        }
    }

    pub(super) fn get(&self, id: uuid::Uuid) -> Option<Storage> {
        let cache_guard = self.read_cache.read();
        let storage = cache_guard.get(&id)?.clone();
        Some(storage)
    }

    pub(super) fn create(&self) -> StorageBuilder {
        let id = uuid::Uuid::new_v4();
        let builder = StorageBuilder {
            string_value_storage: Arc::new(RwLock::new(Some(HashMap::new()))),
            u32_storage: Arc::new(RwLock::new(Some(HashMap::new()))),
            roaring_bitmap_storage: Arc::new(RwLock::new(Some(HashMap::new()))),
            int32_array_storage: Arc::new(RwLock::new(Some(HashMap::new()))),
            data_record_id_storage: Arc::new(RwLock::new(Some(HashMap::new()))),
            data_record_embedding_storage: Arc::new(RwLock::new(Some(HashMap::new()))),
            id,
        };
        let mut cache_guard = self.write_cache.write();
        cache_guard.insert(id, builder.clone());
        builder
    }

    pub(super) fn commit(&self, id: uuid::Uuid) -> Storage {
        let mut write_cache_guard = self.write_cache.write();
        let builder = write_cache_guard.remove(&id).unwrap();
        let storage = Storage {
            string_value_storage: builder.string_value_storage.write().take().unwrap().into(),
            int32_array_storage: builder.int32_array_storage.write().take().unwrap().into(),
            roaring_bitmap_storage: builder
                .roaring_bitmap_storage
                .write()
                .take()
                .unwrap()
                .into(),
            u32_storage: builder.u32_storage.write().take().unwrap().into(),
            data_record_id_storage: builder
                .data_record_id_storage
                .write()
                .take()
                .unwrap()
                .into(),
            data_record_embedding_storage: builder
                .data_record_embedding_storage
                .write()
                .take()
                .unwrap()
                .into(),
            id,
        };
        let mut read_cache_guard = self.read_cache.write();
        read_cache_guard.insert(id, storage.clone());
        storage
    }
}<|MERGE_RESOLUTION|>--- conflicted
+++ resolved
@@ -685,14 +685,11 @@
             .collect()
     }
 
-<<<<<<< HEAD
-=======
     fn count(storage: &Storage) -> Result<usize, Box<dyn ChromaError>> {
         Ok(storage.data_record_id_storage.iter().len())
     }
 }
 
->>>>>>> 292595c5
 #[derive(Clone)]
 pub(crate) struct StorageBuilder {
     // String Value
